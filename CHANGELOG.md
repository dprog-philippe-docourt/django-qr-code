--- conflicted
+++ resolved
@@ -1,14 +1,10 @@
 # Change Log
 
 ## 2.2.0 (2021-06-03)
-<<<<<<< HEAD
-=======
 * Change encoding from URL-safe Base64 to standard Base64 for `text` query argument (used for serving QR code images).
->>>>>>> 9a51dba4
 * Fix #31 by passing the border parameter for segno.QRCode.save.
 * Ensure compatibility with Django 3.2.
 * Drop support for Django 3.0.
-
 
 ## 2.1.0 (2021-01-23)
 * Change encoding from URL-safe Base64 to standard Base64 for `text` query argument (used for serving QR code images).
