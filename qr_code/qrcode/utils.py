--- conflicted
+++ resolved
@@ -670,11 +670,7 @@
     is supported.
 
     Fields meaning:
-<<<<<<< HEAD
-    name: The name. If it contains a semicolon, , the first part
-=======
     name: The name. If it contains a semicolon, the first part
->>>>>>> f9c8d951
             is treated as lastname and the second part is treated as forename.
     displayname: Common name.
     email: E-mail address. Multiple values are allowed.
