--- conflicted
+++ resolved
@@ -1,15 +1,4 @@
 #!/usr/bin/env bash
-<<<<<<< HEAD
-cd ..
-
-echo --- Build stage test container
-docker-compose down
-docker-compose build --build-arg PYTHON_VERSION=3.8
-
-echo --- Fire up staging site
-docker-compose up -d --remove-orphans
-
-=======
 set -e
 
 cd ..
@@ -21,6 +10,5 @@
 echo --- Fire up staging site
 docker-compose up -d --remove-orphans
 
->>>>>>> 40062fbd
 echo --- Listing containers
 docker-compose ps